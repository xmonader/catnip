[package]
name = "catnip"
version = "0.8.0"
authors = [ "Microsoft Corporation" ]
description = "Fast User-Space TCP/UDP Stack"
homepage = "https://aka.ms/demikernel"
repository = "https://github.com/demikernel/catnip"
readme = "README.md"
license-file = "LICENSE.txt"
edition = "2018"

[dependencies]
arrayvec = "0.7.1"
bit-iter = "0.1.3"
byteorder = "1.4.3"
bytes = "1.0.1"
crc = "1.8.1"
crossbeam-channel = "0.5.1"
custom_error = "1.9.2"
derive_more = "0.99.14"
either = "1.6.1"
eui48 = "1.1.0"
flexi_logger = { version = "0.18.0", features = ["colors"] }
float_duration = "0.3.3"
futures = "0.3.15"
futures-intrusive = { git = "https://github.com/sujayakar/futures-intrusive", rev = "13b113fdc67594bd09912d78acc8f8212127537d" }
histogram = "0.6.9"
libc = "0.2.97"
log = "0.4.14"
# mimalloc = { version = "0.1.19", default-features = false }
must-let = { git = "https://github.com/sujayakar/must-let" }
nix = "0.21.0"
num-derive = "0.3.3"
num-traits = "0.2.14"
pin-project = "1.0.7"
rand = { version = "0.8.4", features = ["small_rng"] }
slab = "0.4.3"
unicycle = { git = "https://github.com/sujayakar/unicycle", rev = "44c0e8f62cb9355cfd35ef5309abf10a4c388b62" }
uniset = "0.2.0"
async-trait = "0.1.50"
<<<<<<< HEAD
perftools = { git = "https://github.com/demikernel/perftools", branch = "unstable" }
=======
perftools = { git = "https://github.com/demikernel/perftools", rev = "9b1f704cc4a13b66d1f4c7e832f481c167f634ae" }
>>>>>>> 1be963c4

[dev-dependencies]
criterion = "0.3.4"

[features]
threadunsafe = []
profiler = []

[profile.release]
lto = "fat"
codegen-units = 1
panic = "abort"
opt-level = 3
debug = false
debug-assertions = false
overflow-checks = false
incremental = false
rpath = false<|MERGE_RESOLUTION|>--- conflicted
+++ resolved
@@ -38,11 +38,7 @@
 unicycle = { git = "https://github.com/sujayakar/unicycle", rev = "44c0e8f62cb9355cfd35ef5309abf10a4c388b62" }
 uniset = "0.2.0"
 async-trait = "0.1.50"
-<<<<<<< HEAD
-perftools = { git = "https://github.com/demikernel/perftools", branch = "unstable" }
-=======
 perftools = { git = "https://github.com/demikernel/perftools", rev = "9b1f704cc4a13b66d1f4c7e832f481c167f634ae" }
->>>>>>> 1be963c4
 
 [dev-dependencies]
 criterion = "0.3.4"
